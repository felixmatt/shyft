--- conflicted
+++ resolved
@@ -28,10 +28,9 @@
 	extern void hbv_actual_evapotranspiration();
 	extern void glacier_melt();
 	extern void routing();
-<<<<<<< HEAD
-    extern void dtss();
-=======
+	extern void dtss();
     extern void api_cell_state_id();
+
     
     static std::vector<char> byte_vector_from_file(std::string path) {
         using namespace std;
@@ -59,7 +58,6 @@
         }
     }
 
->>>>>>> f7c0a559
     void api() {
         calendar_and_time();
         vectors();
@@ -84,14 +82,11 @@
 		hbv_actual_evapotranspiration();
 		glacier_melt();
 		routing();
-<<<<<<< HEAD
-        dtss();
-=======
         api_cell_state_id();
         using namespace boost::python;
         def("byte_vector_from_file", byte_vector_from_file, (arg("path")), "reads specified file and returns its contents as a ByteVector");
         def("byte_vector_to_file", byte_vector_to_file, (arg("path"), arg("byte_vector")), "write the supplied ByteVector to file as specified by path");
->>>>>>> f7c0a559
+        dtss();
     }
 }
 
