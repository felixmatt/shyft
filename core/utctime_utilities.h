#pragma once
#include <string>
#include <time.h>
#include <cmath>
#include <vector>
#include <map>
#include <memory>

namespace shyft {
	namespace core {
        /** \brief utctime
         * basic types for time handling
		 * we use linear time, i.e. time is just a number
		 * on the timeaxis, utc. Timeaxis zero is at 1970-01-01 00:00:00 (unix time).
		 * resolution is 1 second, integer.
		 * also define min max and no_utctime
		 *
		 * The advantage with the definition is that it is well defined and commonly known in all platforms
		 * Also considered: moving to std::chrono, would enable a strict time arithmetic regime, of little advantage in this
		 * context, and at the cost of compile time (also consider the python/api part).
         */

		#ifdef _WIN32
		typedef long long utctime;          /// time_t is typedef'd as a __time64_t, which is an __int64., happens to be equal to EnkiTime
		typedef long long utctimespan;      /// utctimespan is typdedef'd as a utctime (thus __int64)

		#else
				typedef long utctime;       /// time_t is typedef'd as a __time64_t, which is an __int64., happens to be equal to EnkiTime
				typedef long utctimespan;   /// utctimespan is typdedef'd as a utctime (thus __int64)
		#endif

        /** \brief deltahours
         * \param n number of hours
         * \return utctimespan representing number of hours specified
         */
		inline utctimespan deltahours(int n) { return n*3600; }

        /** \brief deltaminutes
         * \param n number of minutes
         * \return utctimespan representing number of minutes specified
         */
		inline utctimespan deltaminutes(int n) { return n*60; }

        /** \brief max_utctime represent the maximum utctime
         */
		const		utctime max_utctime	= (utctime) (0x7FFFFFFFFFFFFFFFL);	/// max 64bit int

        /** \brief min_utctime represent the minimum utctime (equal to -max_utctime)
         */
		const		utctime min_utctime	= - max_utctime;  /// min 64bit int

        /** \brief no_utctime represents 'NaN' time, null time, not valid time
         */
		const		utctime no_utctime	= min_utctime - 1L;/// Nonvalid

        /** \brief utctimeNow, utctime_now()
         *  \return current systemclock utctime
         */
		inline utctime utctime_now() {return (utctime)time(0); }

        inline bool is_valid(utctime t) {return t != no_utctime;}

        /** \brief utcperiod is defined
         *  as period on the utctime space, like
         * [start..end>, where end >=start to be valid
         *
         */
		struct utcperiod {
			utcperiod(utctime start, utctime end): start(start), end(end) {}
			utcperiod(): start(no_utctime), end(no_utctime) {}
			utctimespan timespan() const {	return end - start; }
			bool valid() const { return start != no_utctime && end != no_utctime && start <= end; }
			bool operator==(const utcperiod &p) const { return start == p.start &&  end == p.end; }
			bool operator!=(const utcperiod &p) const {return ! (*this==p);}
			bool contains(utctime t) const {return is_valid(t)&&valid()?t>=start && t<end:false;}
<<<<<<< HEAD
			bool contains(const utcperiod& p) const {return valid()&&p.valid()&& p.start>=start &&p.end <=end;}
			bool overlaps(const utcperiod& p) const {return !( (p.start >= end) || (p.end <= start) )?true:false; }
=======
			bool overlaps(const utcperiod& p) const {return ( (p.start >= end) || (p.end <= start) )?false:true; }
>>>>>>> 862bb434
			utctime start;
			utctime end;
			std::string to_string() const;
#ifndef SWIG
            friend std::ostream& operator<<(std::ostream& os, const utcperiod& p);
#endif
		};
		inline bool is_valid(const utcperiod &p) {return p.valid();}
        inline utcperiod intersection(const utcperiod&a, const utcperiod& b) {
            utctime t0=std::max(a.start,b.start);
            utctime t1=std::min(a.end,b.end);
            return t0<=t1? utcperiod(t0,t1):utcperiod();
        }
        namespace time_zone {
            using namespace std;

            /**\brief time_zone handling, basically just a wrapper that hides
            * the fact we are using boost::date_time for getting/providing tz info
            */
            template<typename tz>
            struct tz_info {
                typedef tz tz_type_t;
                string name() const {return "UTC";}
                utctimespan base_offset() const {return utctimespan(0);}
                utctimespan utc_offset(utctime t) const {return utctimespan(0);}
                bool is_dst(utctime t) const {return false;}
            };


            /**\brief The tz_table is a table driven approach where each year in a specified range have
             * a dst information containing start/end, and the applied dst offset.
             * This approach allows to have historical correct dst-rules, at minor space/time overhead
             * E.g. Norway, summertime rules are changed to EU defs. in 1996
             * first time applied was 1916, then 1943-1945, then 1959-1965, then 1980-to 1996,
             * where eu rules was introduced.
             */
            class tz_table {
                int start_year;
                string tz_name;
                vector<utcperiod> dst;
                vector<utctimespan> dt;

              public:
                /**\brief construct a tz_table using a information from provided Tz adapter
                 *\tparam Tz a type that provids dst_start(year),dst_end(year), dst_offset(year)
                 *\param tz const ref to provide tz information that will be used to construct a table driven interpretation
                 *\param start_year default 1905 (limit of posix time is 1901) for which the dst table is constructed
                 *\param n_years default 200 giving range from 1905 to 2105 with dst info.
                 */
                template<typename Tz>
                tz_table(const Tz& tz ,int start_year=1905,size_t n_years=200):start_year(start_year) {
                    for(int y=start_year;y<int(start_year+n_years);++y) {
                        dst.emplace_back(tz.dst_start(y),tz.dst_end(y));
                        dt.push_back(tz.dst_offset(y));
                    }
                    tz_name=tz.name();
                }
                /**\brief construct a simple dst infotable with no dst, just tz-offset
                * suitable for non-dst time-zones and data-exchange.
                * \param dt of type utctimespan, positive for tz east of GMT
                */
                tz_table(utctimespan dt):start_year(0) {
                    char s[100];sprintf(s,"UTC%+02d",int(dt/deltahours(1)));
                    tz_name=s;
                }
                inline bool is_dst() const {return dst.size()>0;}
                string name() const {return tz_name;}
                utctime dst_start(int year) const {return is_dst()?dst[year-start_year].start:no_utctime;}
                utctime dst_end (int year) const {return is_dst()?dst[year-start_year].end:no_utctime;}
                utctimespan dst_offset(utctime t) const ;
            };

            /**\brief a table driven tz_info, using the tz_table implementation */
            template<>
            struct tz_info<tz_table> {
                utctimespan base_tz;
                tz_table tz;
                tz_info(utctimespan base_tz):base_tz(base_tz),tz(base_tz) {}
                tz_info(utctimespan base_tz,const tz_table&tz):base_tz(base_tz),tz(tz) {}
                string name() const {return tz.name();}
                utctimespan base_offset() const {return base_tz;}
                utctimespan utc_offset(utctime t) const {return base_tz + tz.dst_offset(t);}
                bool is_dst(utctime t) const {return tz.dst_offset(t)!=utctimespan(0);}
            };

            typedef tz_info<tz_table> tz_info_t;///< tz_info type most general, supports all kinds of tz, at a minor extra cost.
            typedef shared_ptr<tz_info_t> tz_info_t_;///< convinience, the shared ptr. version

            /** \brief time zone database class that provides shared_ptr of predefined tz_info_t objects */
            struct tz_info_database {

                /** \brief load from compile time iso db as per boost 1.60 */
                void load_from_iso_db();

                /** \brief load from file that contains all descriptions, ref. boost::date_time for format */
                void load_from_file(const string filename);

                /** \brief add one entry, using a specified region_name like Europe/Copenhagen, and a posix description string, ref boost::date_time for spec */
                void add_tz_info(string region_name,string posix_tz_string);

                /** \brief returns a shared_ptr to tz_info_t given time-zone region name like Europe/Copenhagen */
                shared_ptr<tz_info_t> tz_info_from_region(const string &region_name) const {
                    auto f=region_tz_map.find(region_name);
                    if( f!= region_tz_map.end()) return f->second;
                    throw runtime_error(string("tz region '")+region_name + string("' not found"));
                }

                /** \brief returns a shared_ptr to tz_info_t given time-zone name like CET */
                shared_ptr<tz_info_t> tz_info_from_name(const string &name) const {
                    auto f=name_tz_map.find(name);
                    if( f!= name_tz_map.end()) return f->second;
                    throw runtime_error(string("tz name '")+name + string("' not found"));
                }
                vector<string> get_region_list() const {
                    vector<string> r;r.reserve(region_tz_map.size());
                    for(const auto& c:region_tz_map)
                        r.push_back(c.first);
                    return r;
                }
                vector<string> get_name_list() const {
                    vector<string> r;r.reserve(region_tz_map.size());
                    for(const auto& c:name_tz_map)
                        r.push_back(c.first);
                    return r;
                }

                map<string,shared_ptr<tz_info_t>> region_tz_map;///< map from Europe/Copenhagen to tz
                map<string,shared_ptr<tz_info_t>> name_tz_map;///< map from CET to tz (same tz as Europe/Copenhagen)
            };

        }
        /** \brief YMDhms, simple structure that contains calendar coordinates.
         * Contains year,month,day,hour,minute, second,
         * for ease of constructing utctime.
         *\note the constructor do a range check for Y M D h m s, and throws if fail.
         *
         */
		struct YMDhms {
            static const int YEAR_MAX= 9999;
            static const int YEAR_MIN=-9999;
			YMDhms():year(0), month(0), day(0), hour(0), minute(0), second(0) {}
			YMDhms(int Y, int M=1, int D=1, int h=0, int m=0, int s=0) : year(Y), month(M), day(D), hour(h), minute(m), second(s)  {
                if(!is_valid())
                    throw std::runtime_error("calendar coordinates failed simple range check for one or more item");
			}

			int year; int month; int day; int hour; int minute; int second;
			///< just check that YMDhms are within reasonable ranges,\note it might still be an 'invalid' date!
			bool is_valid_coordinates() const {return !(year<YEAR_MIN || year>YEAR_MAX || month<1 || month>12 ||day<1 || day>31 ||hour<0 || hour>23 || minute<0 ||minute>59||second<0 ||second>59);}
            ///< if a 'null' or valid_coordinates
			bool is_valid() const { return is_null() || is_valid_coordinates(); }
			bool is_null() const { return year == 0 && month == 0 && day == 0 && hour == 0 && minute == 0 && second == 0; }
			bool operator==(const YMDhms& x) const {
                return x.year == year && x.month == month && x.day == day && x.hour == hour
                       && x.minute == minute && x.second == second;
            }
			static YMDhms max() {return YMDhms(YEAR_MAX,12,31,23,59,59);}
			static YMDhms min() {return YMDhms(YEAR_MIN,12,31,23,59,59);}
		};
        /** \brief Calendar deals with the concept of human calendar.
         *
         * Please notice that although the calendar concept is complete,
         * we only implement features as needed in the core and interfaces.
         *
         * including:
         * -# Conversion between the calendar coordinates YMDhms and utctime, taking  any timezone and DST into account
         * -# Calendar constants, utctimespan like values for Year,Month,Week,Day,Hour,Minute,Second
         * -# Calendar arithmetic, like adding calendar units, e.g. day,month,year etc.
         * -# Calendar arithmetic, like trim/truncate a utctime down to nearest timespan/calendar unit. eg. day
         * -# Calendar arithmetic, like calculate difference in calendar units(e.g days) between two utctime points
         * -# Calendar Timezone and DST handling
         * -# Converting utctime to string and vice-versa
         */
		struct calendar {
			// these do have calendar sematics(could/should be separate typed/enum instad)
			static const utctimespan YEAR=365*24*3600L;
			static const utctimespan MONTH=30*24*3600L;
			static const utctimespan WEEK = 7*24*3600L;
			static const utctimespan DAY =  1*24*3600L;
			// these are just timespan constants with no calendar semantics
			static const utctimespan HOUR = 3600L;
			static const utctimespan MINUTE = 60L;
			static const utctimespan SECOND = 1L;

			static const int UnixDay = 2440588;///< Calc::julian_day_number(ymd(1970,01,01));
			static const utctime UnixSecond = 86400LL * (utctime)UnixDay;///<Calc::julian_day_number(ymd(1970,01,01));

			// Snapped from boost gregorian_calendar.ipp
			static inline unsigned long day_number(const YMDhms& ymd) {
				unsigned short a = static_cast<unsigned short>((14 - ymd.month) / 12);
				unsigned short y = static_cast<unsigned short>(ymd.year + 4800 - a);
				unsigned short m = static_cast<unsigned short>(ymd.month + 12 * a - 3);
				unsigned long  d = ymd.day + ((153 * m + 2) / 5) + 365 * y + (y / 4) - (y / 100) + (y / 400) - 32045;
				return d;
			}

			static inline YMDhms from_day_number(unsigned long dayNumber) {
				int a = dayNumber + 32044;
				int b = (4 * a + 3) / 146097;
				int c = a - ((146097 * b) / 4);
				int d = (4 * c + 3) / 1461;
				int e = c - (1461 * d) / 4;
				int m = (5 * e + 2) / 153;
				unsigned short day = static_cast<unsigned short>(e - ((153 * m + 2) / 5) + 1);
				unsigned short month = static_cast<unsigned short>(m + 3 - 12 * (m / 10));
				int year = static_cast<unsigned short>(100 * b + d - 4800 + (m / 10));
				return YMDhms(year, month, day);
			}
			static int day_number(utctime t) {
				return (int)(int)((UnixSecond + t) / DAY);
			}
			static inline utctimespan seconds(int h, int m, int s) { return h*HOUR + m*MINUTE + s*SECOND; }

			time_zone::tz_info_t_ tz_info;
			/**\brief construct a timezone with standard offset, no dst, name= UTC+01 etc. */
			calendar(utctimespan tz=0): tz_info(new time_zone::tz_info_t(tz)) {}
			/**\brief construct a timezone from tz_info shared ptr provided from typically time_zone db */
			calendar(time_zone::tz_info_t_ tz_info):tz_info(tz_info) {}

            /**\brief construct a timezone based on region id
             * uses internal tz_info_database to lookup the name.
             * \param region_id, like Europe/Oslo, \sa time_zone::tz_info_database
             */
            calendar(std::string region_id);
            /**\brief get list of available time zone region */
            static std::vector<std::string> region_id_list();

			/**\brief construct utctime from calendar coordinates YMDhms
			 *
			 * If the YMDhms is invalid, runtime_error is thrown.
			 * Currently just trivial checks is done.
			 *
			 * \param c YMDhms that has to be valid calendar coordinates.
			 * \note special values of YMDhms, like max,min,null is mapped to corresponding utctime concepts.
			 * \sa YMDhms
			 * \return utctime
			 */
			utctime time(YMDhms c) const;

            ///<short hand for calendar::time(YMDhms)
            utctime time(int Y,int M=1,int D=1,int h=0,int m=0,int s=0) const {
                return time(YMDhms(Y,M,D,h,m,s));
            }
            /**\brief returns *utc_year* of t \note for internal dst calculations only */
			static inline int utc_year(utctime t) {
                if(t == no_utctime  ) throw std::runtime_error("year of no_utctime");
                if(t == max_utctime ) return YMDhms::YEAR_MAX;
                if(t == min_utctime ) return YMDhms::YEAR_MIN;
				return from_day_number(day_number(t)).year;
			}
            /**\brief return the calendar units of t taking timezone and dst into account
             *
             * Special utctime values, no_utctime max_utctime, min_utctime are mapped to corresponding
             * YMDhms special values.
             * \sa YMDhms
             * \return calendar units YMDhms
             */
			YMDhms  calendar_units(utctime t) const ;

			///< returns  0=sunday, 1= monday ... 6=sat.
			int day_of_week(utctime t) const ;

			///< returns day_of year, 1..365..
			size_t day_of_year(utctime t) const ;

			///< returns the month of t, 1..12, -1 of not valid time
			int month(utctime t) const ;

            ///< returns a readable iso standard string
			std::string to_string(utctime t) const;

			///< returns a readable period with time as for calendar::to_string
			std::string to_string(utcperiod p) const;

			// calendar arithmetic
			/**\brief round down (floor) to nearest utctime with deltaT resolution.
			 *
             * If delta T is calendar::DAY,WEEK,MONTH,YEAR it do a time-zone semantically
             * correct rounding.
             * if delta T is any other number, e.g. minute/hour, the result is similar to
             * integer truncation at the level of delta T.
             * \param t utctime to be trimmed
             * \param deltaT utctimespan specifying the resolution, use calendar::DAY,WEEK,MONTH,YEAR specify calendar specific resolutions
             * \return a trimmed utctime
             */
			utctime trim(utctime t, utctimespan deltaT) const ;

			/**\brief calendar semantic add
			 *
			 *  conceptually this is similar to t + deltaT*n
			 *  but with deltaT equal to calendar::DAY,WEEK,MONTH,YEAR
			 *  and/or with dst enabled time-zone the variation of length due to dst
			 *  or month/year length is taken into account
			 *  e.g. add one day, and calendar have dst, could give 23,24 or 25 hours due to dst.
			 *  similar for week or any other time steps.
			 *
			 *  \sa calendar::diff_units
			 *
			 *  \note DST -if the calendar include dst, following rules applies:
			 *   -# transition hour 1st hour after dst has changed
			 *   -# if t and resulting t have different utc-offsets, the result is adjusted dst adjustment with the difference.
			 *
			 *
			 * \param t utctime
			 * \param delta T utctimespan, that can be any, but with calendar::DAY,WEEK,MONTH,YEAR calendar semantics applies
			 * \param n numer of delta T to add, can be negative
			 * \return new calculated utctime
			 */
			utctime add(utctime t, utctimespan deltaT, long n) const ;

			/**\brief calculate the distance t1..t2 in specified units
			 *
			 * The function takes calendar semantics when deltaT is calendar::DAY,WEEK,MONTH,YEAR,
			 * and in addition also dst.
			 * e.g. the diff_units of calendar::DAY over summer->winter shift is 1, remainder is 0,
			 * even if the number of hours during those days are 23 and 25 summer and winter transition respectively
			 *
			 * \sa calendar::add
			 *
			 * \return (t2-t1)/deltaT, and remainder, where deltaT could be calendar units DAY,WEEK,MONTH,YEAR
			 */
			utctimespan diff_units(utctime t1, utctime t2, utctimespan deltaT, utctimespan &remainder) const ;
			///< diff_units discarding remainder, \sa diff_units
			utctimespan diff_units(utctime t1, utctime t2, utctimespan deltaT) const {
			    utctimespan ignore;
			    return diff_units(t1,t2,deltaT,ignore);
			}
		};

        namespace time_zone {
            inline utctimespan tz_table::dst_offset(utctime t) const {
                if(!is_dst()) return  utctimespan(0);
                auto year=calendar::utc_year(t);
                if(year-start_year >= (int) dst.size()) return utctimespan(0);
                auto s=dst_start(year);
                auto e=dst_end(year);
                return (s<e? (t>=s&&t<e):(t<e || t>=s))?dt[year-start_year]:utctimespan(0);
            }
        }

	}
}<|MERGE_RESOLUTION|>--- conflicted
+++ resolved
@@ -73,12 +73,9 @@
 			bool operator==(const utcperiod &p) const { return start == p.start &&  end == p.end; }
 			bool operator!=(const utcperiod &p) const {return ! (*this==p);}
 			bool contains(utctime t) const {return is_valid(t)&&valid()?t>=start && t<end:false;}
-<<<<<<< HEAD
+
 			bool contains(const utcperiod& p) const {return valid()&&p.valid()&& p.start>=start &&p.end <=end;}
-			bool overlaps(const utcperiod& p) const {return !( (p.start >= end) || (p.end <= start) )?true:false; }
-=======
 			bool overlaps(const utcperiod& p) const {return ( (p.start >= end) || (p.end <= start) )?false:true; }
->>>>>>> 862bb434
 			utctime start;
 			utctime end;
 			std::string to_string() const;
