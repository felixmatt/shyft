#include "test_pch.h"
#include "gridpp_test.h"
#include "mocks.h"
#include "core/region_model.h"
#include "api/api.h" // looking for GeoPointSource, and TemperatureSource(realistic case)
#include "api/timeseries.h" // looking for apoint_ts, the api exposed ts-type(realistic case)

using namespace shyft::core;
using namespace shyfttest;
using namespace shyfttest::idw;

namespace shyfttest {
    using namespace shyft::core;
    struct mock_cell {
        mock_cell(geo_point loc=geo_point()):location(loc){}
        geo_point location;
        const geo_point& mid_point() const {return location;}
        pts_t ts;
        void initialize(const timeaxis_t& ta) {
            ts=pts_t(ta,0.0);/// initialize and prepare cell before interpolation step, notice that the lambda to idw uses ts.set(ix,value)
        }
    };
}

void gridpp_test::test_sih_workbench() {
    // from region_model::run_interpolation, we copy some typedefs to setup
    // a realistic IDW run
    // Triple AAA:
    // Arrange-section:
    using namespace shyft::core;
    using namespace std;
    namespace idw = shyft::core::inverse_distance;

    using ats_t=shyft::api::apoint_ts; // potential break-point time-series, irregular intervals
    using temperature_source= shyft::api::TemperatureSource;
    typedef shyft::timeseries::average_accessor<ats_t, timeaxis_t> atsa_t;// accessor to ensure bp. ts is projected to fixed interval ta
    typedef idw_compliant_geo_point_ts< temperature_source, atsa_t, timeaxis_t> idw_compliant_gts_t;// gts =geo located ts , and idw_compliant to!
	typedef idw::temperature_model<idw_compliant_gts_t, mock_cell , idw::temperature_parameter, geo_point, idw::temperature_gradient_scale_computer> idw_temperature_model_t; // how to compensate for the height at different locations using temp.gradient


    // prepare the time-dimension, using time-axis
    calendar utc;
    utctimespan dt=deltahours(1);
    size_t n=24;
    timeaxis_t ta(utc.time(2000,1,1),dt,n); /// for the test,this is the governing time-axis (corresponding to region_model.time_axis during run/interpolation)

    // prepare the geo dimension, the input(s) and the cell grid
    size_t n2_5=10;// gives nice number 25 kilometers in each direction
    size_t n1=25;// that adds up into 25 pieces of 1x1

    vector<temperature_source> arome_2_5km_grid;// ref. algorithm email!
    // generate this 2.5km grid of geo-located temperatures (sources in this context)
    for(size_t x=0;x<n2_5;++x) {
        for(size_t y=0;y<n2_5;++y) { // construct points in a grid, and corresponding ts., summer at sea-level, decreasing to 10.deg at 1000 masl
            arome_2_5km_grid.emplace_back(
                geo_point(x*2500,y*2500,1000.0*(x+y)/(n2_5+n2_5)),// the arome grid midpoint location
                ats_t(ta,20.0 - 10.0*(x+y)/(n2_5+n2_5)) // the fake ts-values at this location, just a constant(t)
            );
        }
    }
    vector<mock_cell> cell_1km_grid;// ref. algorithm email!
    for(size_t x=0;x<n1;++x)
        for(size_t y=0;y<n1;++y)
            cell_1km_grid.emplace_back(geo_point(x*1000,y*1000,1000.0*(x+y)/(n1+n1)));

    //  generate this 1km grid nx1 x ny1
    for(auto &c:cell_1km_grid) /// prep. the cell for receiving interpolated ts.
        c.initialize(ta);

    idw::temperature_parameter idw_parameters;

    //
    // Act-section: (that we later factor out to a function taking a suitable number of template arguments!)
    //  This currently just form the pseudo-code like simple algorithm

    /// 1. IDW( arome_2_5km -> cell 1km, using idw_parameters above)
    ///    after the run, mock_cell.ts will have filled in values as a result of IDW (already tested!)
    idw::run_interpolation<idw_temperature_model_t, idw_compliant_gts_t>(
                                        ta, arome_2_5km_grid, idw_parameters, cell_1km_grid,
                                        [](mock_cell &d, size_t ix, double value) { d.ts.set(ix, value); }
                                );
    /// 2. compute (or mock) the bias
    ///    for now, we just make a vector<geo_located_bias> where
    ///
    using geo_located_bias_ts = geo_point_ts<pts_t>;
    vector<geo_located_bias_ts> bias_1km_grid;

    for(size_t x=0;x<n1;++x) // TODO: instead of this simple filler, replace with bias-computation using historical learning algorithm
        for(size_t y=0;y<n1;++y) {
            geo_located_bias_ts gbts;
            gbts.ts=pts_t(ta,-31.0);// all bias -30.0, so after the end, all result should be less than -10
            gbts.location= geo_point(x*1000,y*1000,1000.0*(x+y)/(n1+n1));
            bias_1km_grid.emplace_back(gbts);
        }

    /// 3. apply bias inplace to the mock_cell.ts
    for(size_t i=0;i<cell_1km_grid.size();++i) {
        //todo: assert same_location(cell_1km_grid[i].mid_point(),bias_1km_grid[i])
        cell_1km_grid[i].ts.add(bias_1km_grid[i].ts);//in-place add values, assume same size/time-axis
    }

    /// Assert-section:
    /// now, since we already have tested IDW, and ts.add etc, we can just
    /// verify some few points
    for(size_t x=0;x<n1;++x)
        for(size_t y=0;y<n1;++y) {
            for(size_t i=0;i<ta.size();++i) {
                double value_at_cell = cell_1km_grid[y*n1+x].ts.v[i];
                TS_ASSERT_LESS_THAN(value_at_cell,-10.0);// since bias is -31.0, we get a range
                TS_ASSERT( value_at_cell > -31.0);// -31..-10 approx.
                //ok, we could compute the expected value more accurate
                // but after all, it's based upon already tested functions
            }
        }

}

void gridpp_test::test_interpolate_sources_should_populate_grids() {

	utctime Tstart = calendar().time(YMDhms(2000, 1, 1));
	utctimespan dt = 3600L;
	const int nt = 24*36;
	TimeAxis ta(Tstart, dt, nt);

	const int nss = 3; // Number of source samples in each direction
	const double dss = 3000; // Sampling distance for sources is typical 3000 m
	const int ngs = 3 * nss; // Number of grid samples
	const double g0 = -500; // Coordinate of grid origin in m
	Parameter p(2 * dss, 4); // Distance and neighbors

	auto s(move(Source::GenerateTestSourceGrid(ta, nss, nss, g0, g0, dss)));
	auto d(move(MCell::GenerateTestGrid(ngs, ngs)));

	run_interpolation<TestTemperatureModel>(begin(s), end(s), begin(d), end(d), idw_timeaxis<TimeAxis>(ta),
		p, [](MCell& d, size_t ix, double v) {d.set_value(ix, v); });

	TS_ASSERT_EQUALS(count_if(begin(d), end(d), [nt](const MCell& d) {return d.set_count == nt; }), ngs*ngs);
	TS_ASSERT_EQUALS(count_if(begin(d), end(d), [](const MCell& d) {return d.v > 0; }), ngs*ngs);
}

void gridpp_test::test_main_workflow_should_populate_grids() {
	// The main workflow for offset-bias is
	// T_forecast_1x1 = IDW(T_arome_2.5x2.5, 1x1, idw-parameters) + T_bias
	// Do the same correction for scaled-bias variables
	// Test with fixed_dt timeaxis in Source and compare performance

	utctime t0 = calendar().time(YMDhms(2000, 1, 1));
	utctimespan dt = 3600L;
	const int nt = 24*36;
	TimeAxis ta(t0, dt, nt);

	const int nx = 2;
	const int ny = 2;
	const int ngx = 3 * nx;
	const int ngy = 3 * ny;
	const double s0 = -500;
<<<<<<< HEAD
	const double dss = 2500;
	Parameter p(2 * dss, 4);
	auto pts = move(create_time_serie(t0, dt, nt));
	auto cts = move(create_const_time_serie(ta, 1));

	// Tsour = vector<Source(geopoint)>(ts)
	auto Tsour(move(PointTimeSerieSource::GenerateTestSources(nsx, nsy, s0, s0, dss)));
	for_each(Tsour.begin(), Tsour.end(), [&](auto& s) { s.SetTs(cts); });

	// Tdest = vector<Cell(grid)>() => IDW<TemperatureModel>(Tsour, Tdest, fixed_dt)
	auto Tdest(move(PointTimeSerieCell::GenerateTestGrids(ngx, ngy)));
=======
	const double dist = 2500;
	const double temp = 15;
	auto cts = point_ts<timeaxis>(ta, temp);

	// Tsour = vector<Source(geopoint)>(ts<> = 1)
	auto Tsour(move(PointTimeSerieSource::GenerateTestSources(ta, nx, ny, s0, s0, dist)));
	for_each(Tsour.begin(), Tsour.end(), [&](auto& a) { a.SetTs(cts); });
	
	// Sanity check
	TS_ASSERT_EQUALS(count_if(Tsour.begin(), Tsour.end(), [=](auto& a) {return a.value(0) == temp; }), nx * ny);

	// Tdest = vector<Cell(grid)>(ts<> = 0) => IDW<TemperatureModel>(Tsour, Tdest, fixed_dt)
	auto Tdest(move(PointTimeSerieCell::GenerateTestGrids(ta, ngx, ngy)));
	Parameter p;
>>>>>>> e2c51e7f
	run_interpolation<TestTemperatureModel_1>(Tsour.begin(), Tsour.end(), Tdest.begin(), Tdest.end(), idw_timeaxis<TimeAxis>(ta),
		p, [](auto& d, size_t ix, double v) {d.set_value(ix, v); });
	
	// Expected IDW result
	TS_ASSERT_EQUALS(count_if(Tdest.begin(), Tdest.end(), [=](auto& a) {return a.value(0) > 0; }), ngx * ngy);

	// Tbias = vector<MCell(grid)>(ts<> = 1, fixed_dt)
	auto Tbias(move(PointTimeSerieCell::GenerateTestGrids(ta, ngx, ngy)));
	auto bias_ts = point_ts<timeaxis>(ta, 5);
	for_each(Tbias.begin(), Tbias.end(), [&](auto& b) { b.SetTs(bias_ts); });

	// Tdest(ts) += Tbias(ts)
<<<<<<< HEAD
	// for (auto itdest = Tdest.begin(), itbias = Tbias.begin(); itdest != Tdest.end() || itbias != Tbias.end(); ++itdest, ++itbias)
	//	(*itdest).ts += (*itbias).ts;

	TS_ASSERT_EQUALS(count_if(Tdest.begin(), Tdest.end(), [](auto& c) {return c.TsAvg() == 0; }), ngx * ngy);
=======
	for (auto itdest = Tdest.begin(), itbias = Tbias.begin(); itdest != Tdest.end() || itbias != Tbias.end(); ++itdest, ++itbias)
		(*itdest).pts.add((*itbias).pts);
	
	TS_ASSERT_EQUALS(count_if(Tdest.begin(), Tdest.end(), [=](auto& a) {return a.value(0) > temp; }), ngx * ngy);
>>>>>>> e2c51e7f
}<|MERGE_RESOLUTION|>--- conflicted
+++ resolved
@@ -117,8 +117,9 @@
 
 void gridpp_test::test_interpolate_sources_should_populate_grids() {
 
-	utctime Tstart = calendar().time(YMDhms(2000, 1, 1));
-	utctimespan dt = 3600L;
+    calendar utc;
+	utctime Tstart = utc.time(2000, 1, 1);
+	utctimespan dt = deltahours(1);
 	const int nt = 24*36;
 	TimeAxis ta(Tstart, dt, nt);
 
@@ -143,9 +144,9 @@
 	// T_forecast_1x1 = IDW(T_arome_2.5x2.5, 1x1, idw-parameters) + T_bias
 	// Do the same correction for scaled-bias variables
 	// Test with fixed_dt timeaxis in Source and compare performance
-
-	utctime t0 = calendar().time(YMDhms(2000, 1, 1));
-	utctimespan dt = 3600L;
+    calendar utc;
+	utctime t0 = utc.time(2000, 1, 1);
+	utctimespan dt = deltahours(1);
 	const int nt = 24*36;
 	TimeAxis ta(t0, dt, nt);
 
@@ -154,19 +155,6 @@
 	const int ngx = 3 * nx;
 	const int ngy = 3 * ny;
 	const double s0 = -500;
-<<<<<<< HEAD
-	const double dss = 2500;
-	Parameter p(2 * dss, 4);
-	auto pts = move(create_time_serie(t0, dt, nt));
-	auto cts = move(create_const_time_serie(ta, 1));
-
-	// Tsour = vector<Source(geopoint)>(ts)
-	auto Tsour(move(PointTimeSerieSource::GenerateTestSources(nsx, nsy, s0, s0, dss)));
-	for_each(Tsour.begin(), Tsour.end(), [&](auto& s) { s.SetTs(cts); });
-
-	// Tdest = vector<Cell(grid)>() => IDW<TemperatureModel>(Tsour, Tdest, fixed_dt)
-	auto Tdest(move(PointTimeSerieCell::GenerateTestGrids(ngx, ngy)));
-=======
 	const double dist = 2500;
 	const double temp = 15;
 	auto cts = point_ts<timeaxis>(ta, temp);
@@ -174,17 +162,16 @@
 	// Tsour = vector<Source(geopoint)>(ts<> = 1)
 	auto Tsour(move(PointTimeSerieSource::GenerateTestSources(ta, nx, ny, s0, s0, dist)));
 	for_each(Tsour.begin(), Tsour.end(), [&](auto& a) { a.SetTs(cts); });
-	
+
 	// Sanity check
 	TS_ASSERT_EQUALS(count_if(Tsour.begin(), Tsour.end(), [=](auto& a) {return a.value(0) == temp; }), nx * ny);
 
 	// Tdest = vector<Cell(grid)>(ts<> = 0) => IDW<TemperatureModel>(Tsour, Tdest, fixed_dt)
 	auto Tdest(move(PointTimeSerieCell::GenerateTestGrids(ta, ngx, ngy)));
 	Parameter p;
->>>>>>> e2c51e7f
 	run_interpolation<TestTemperatureModel_1>(Tsour.begin(), Tsour.end(), Tdest.begin(), Tdest.end(), idw_timeaxis<TimeAxis>(ta),
 		p, [](auto& d, size_t ix, double v) {d.set_value(ix, v); });
-	
+
 	// Expected IDW result
 	TS_ASSERT_EQUALS(count_if(Tdest.begin(), Tdest.end(), [=](auto& a) {return a.value(0) > 0; }), ngx * ngy);
 
@@ -194,15 +181,8 @@
 	for_each(Tbias.begin(), Tbias.end(), [&](auto& b) { b.SetTs(bias_ts); });
 
 	// Tdest(ts) += Tbias(ts)
-<<<<<<< HEAD
-	// for (auto itdest = Tdest.begin(), itbias = Tbias.begin(); itdest != Tdest.end() || itbias != Tbias.end(); ++itdest, ++itbias)
-	//	(*itdest).ts += (*itbias).ts;
-
-	TS_ASSERT_EQUALS(count_if(Tdest.begin(), Tdest.end(), [](auto& c) {return c.TsAvg() == 0; }), ngx * ngy);
-=======
 	for (auto itdest = Tdest.begin(), itbias = Tbias.begin(); itdest != Tdest.end() || itbias != Tbias.end(); ++itdest, ++itbias)
 		(*itdest).pts.add((*itbias).pts);
-	
+
 	TS_ASSERT_EQUALS(count_if(Tdest.begin(), Tdest.end(), [=](auto& a) {return a.value(0) > temp; }), ngx * ngy);
->>>>>>> e2c51e7f
 }